<<<<<<< HEAD
use thiserror::Error;

=======
>>>>>>> 92477ad5
#[derive(Debug, Clone)]
pub struct AccountUpdate {
    pub server: u64,
    pub user: u64,
    pub diff: i64,
    pub balance: u64,
}

pub(crate) struct BetInfo {
    pub desc: String,
    pub server: u64,
    pub is_open: bool
}

pub struct Bet {
    pub bet: u64,
    pub server: u64,
    pub desc: String,
    pub outcomes: Vec<Outcome>,
    pub is_open: bool
}

pub struct Outcome {
    pub desc: String,
    // [(user, amount), ]
    pub wagers: Vec<(u64, u64)>,
}

pub struct AccountStatus {
    pub user: String,
    pub balance: u32,
    pub in_bet: u32,
}

#[derive(Error, Debug)]
pub enum BetError {
    #[error("betting on multiple option")]
    MultiOpt(Vec<String>),
    #[error("not found")]
    NotFound,
    #[error("insufficient funds")]
    NotEnoughMoney,
    #[error("betting on locked bet")]
    BetLocked,
    #[error("uuid already exists")]
    AlreadyExists,
    #[error("rusqlite error: {0}")]
    InternalError(rusqlite::Error),
    ArgError
}

impl From<rusqlite::Error> for BetError {
    fn from(err: rusqlite::Error) -> Self {
        // the only error we want to separate is the unique constraint violation
        if let rusqlite::Error::SqliteFailure(sqlerr, _) = err {
            if sqlerr.extended_code == 1555 {
                return BetError::AlreadyExists;
            }
        } else if let rusqlite::Error::QueryReturnedNoRows = err {
            return BetError::NotFound;
        }
        BetError::InternalError(err)
    }
}<|MERGE_RESOLUTION|>--- conflicted
+++ resolved
@@ -1,8 +1,5 @@
-<<<<<<< HEAD
 use thiserror::Error;
 
-=======
->>>>>>> 92477ad5
 #[derive(Debug, Clone)]
 pub struct AccountUpdate {
     pub server: u64,
